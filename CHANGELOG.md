<<<<<<< HEAD
## 2.0.0
* Remove deprecated methods
  - Resolution#address
  - Resolution#ipfsRedirect
  - Resolution#addressOrThrow
  - ResolutionErrorCode.UnspecifiedCurrency
* Simplify constructor
  - remove type Blockchain
  - remove type API
  - Introduced single config type SourceConfig
    
=======
## 1.20.0
* Introduced Resolution#multiChainAddr(domain: string, ticker: string, chain: string) - More general method to fetch multi chain records.
* Deprecated Resolution#usdt method in favor of multiChainAddr
* Deprecated TickerVersion 

## 1.19.0
* Update @ensdomains/address-encoder dependency to remove security audit issues
* Remove webpack dependency to remove security audit issues
## 1.18.0
* Use Infura Ethereum Provider by default
>>>>>>> cf22dc78
## 1.17.0
* Add support for TLOS
## 1.16.2
* Add support of USDT for CLI tool. Try `resolution --usdt-versions OMNI,ERC20 -d udtestdev-usdt.crypto` command  
## 1.16.1
* Fixed Fetch error display when used in browser env
## 1.16.0
* Fixed bug with infura.com -> infura.io
## 1.12.0
* Introduced Resolution#usdt(domain: string, version: TickerVersion) which resolves in various USDT records from different chains
* Introduced TickerVersion enum which holds all values for version parametr ar Resolution#usdt
## 1.10.4-1.11.1
* updated resolution cli, config option is depricated
* introduced --ethereum-url option to provide a non default blockchain provider
## 1.10.3
* provide valid json to the CLI output

## 1.10.2
* hotfix regarding incompatable types with Ethers InfuraProvider

## 1.10.1
* Fixed bug regarding incompatable types with Ethers InfuraProvider
* Remove ability to read from registry directly. `ProxyReader` address is now required. #105.
## 1.10.0

* No changes
## 1.9.0

* Add `Resolution#records` method to query multiple records #96
* Add formatting options for `Resolution#namehash` and `Resolution#childhash` #91
* Add `Resolution#dns` method to query dns records from blockchain #99
* Add DnsUtils as a helper class to convert from CryptoRecord type to DnsRecord and vice-versa #99
* Plug-in network config from dot-crypto library #101
* Removed elliptic from dependacy list. (when needed user should install it separately)

## 1.8.3

* Enhanced Log searched. Now getting all records from the last resetRecords event if available

## 1.8.2
* Update Twitter validation algorithm

## 1.8.0 - 1.8.1
* Added `Resolution#twitter` method that returns back the verified twitter handle

## 1.7.0
* Added `Resolution#addr` method that behaves consistently with other record getter methods.

## 1.6.2
* Deprecated Resolution#address Resolution#addressOrThrow ResolutionErrorCode.UnspecifiedCurrency

## 1.8.2
* Added ability to get verified twitter account connected to CNS domain via `Resolution#twitter` method.  

## 1.6.1
* Used ProxyReader(0x7ea9ee21077f84339eda9c80048ec6db678642b1) instead of Registry contract by default

## 1.6.0
* Added support of web3.js and ethers.js providers
* Throw `ConfigurationError` instead of basic `Error` when Resolution library is configured incorrectly so that it can be targeted within `catch` block.
* Use [@ethersproject/abi](https://www.npmjs.com/package/@ethersproject/abi) instead of custom abi encoder
* Change default ethereum provider from infura to linkpool #75

## 1.5.1
* fixing the version

## 1.4.1
* Resolution#chatPk -> get a gundb public key from domain's record
* Fix the bug with Resolution#chatId for ens domains

## 1.4.0
* Resolve custom records
* Resolution#chatId -> get a gundb chat id from domain's record
* Add kovan address of crypto registry
* Add support of more networks for ENS

## 1.3.6
* Add -o, --owner flag to CLI. Flag resolves in owner address.

## 1.3.5
* Fixed CLI config file persistent location issue
* All domains are trimmed and lowercased before proceed with the direct lookup

## 1.3.4
* Fixed wrong ResolutionErrorCode for unregistered .crypto domain in method cns#address

## 1.3.3
* CLI -n, --namehash flag
* CLI -m, --meta flag, shortcut for -siren flags
* Updated README

## 1.3.2
* domains like "hello..crypto", "hello..eth", "hello..zil" should throw ResolutionErrorCode.UnsupportedDomain

## 1.3.1
* fixed command line interface configuration with url

## 1.3.0
* Add support for .kred domains on ENS

## 1.2.0
* Added a command line interface

## 1.1.0
* Using flexible dependacies instead of locked versions
* Moved sizecheck to a separate dev dependacy
* Added web3Provider Support [#57]
* Added factories Resolution.infura, Resolution.provider, Resolution.jsonRPCprovider 

## 1.0.24
* Bug fix, namehash the domain before asking for a resolver on cns.
* Bug fix, ignore the resolutionErrorCode.RecordNotFound when looking up the crypto address.

## 1.0.23
* Updated ens registry address according to https://github.com/ensdomains/ens/security/advisories/GHSA-8f9f-pc5v-9r5h
* Removed test extension from ens resolvable tld's

## 1.0.22
* Added size check for the package with limit 500.00 KB

## 1.0.20
* Added Resolution#resolver(domain:string): Promise<string>
* Removed ethers keccak256 lodash from package.json

## 1.0.19
* Included the AbiEncoder from [ethers-js](https://github.com/ethers-io/ethers.js/blob/b288ad9ba791073df2768c580abe9173c6b851f6/src.ts/utils/abi-coder.ts)
* removed folowing packages
* * "eth-ens-namehash",

## 1.0.18
* Removed unused ethers.js 

## 1.0.17
* Fixed a bug with cns throws RecordNotFound instead of ResolutionErrorCode.UnregisteredDomain in Cns#address
* Added a way to connect Infura API secret key from .env files (should be INFURA=<SECRET KEY>)

## 1.0.16
* Resolution#childhash(parent: NodeHash, label: string) -> method to return a childhash

## 1.0.15
* Resolution#ipfsHash(domain:string): Promise<string> -> method to return an ipfsHash from the domain's records
* Deprecate Resolution#ipfsRedirect
* Resolution#httpUrl(domain:string): Promise<string> -> method to use instead of depricated Resolution#ipfsRedirect, returns an http url from the domain's records
* Resolution#email(domain:string): Promise<string> -> method to return an email from the domain's records

## 1.0.14

* Bugfix #namehash for ZNS

## 1.0.13

* Domain that starts and ends with '-' are not valid anymore in ENS.
* Bugfix Resolution#resolve on ENS domain when resolver has no address record
* Resolution#isValidHash method - checks wheather a domain name matches the given hash from the blockchain

## 1.0.9-1.0.10

* Revert back changes made for browser / node detection.

## 1.0.8

* Support Resolution#namehash of .crypto root node

## 1.0.7

* Fixed compatibility with some versions of hash.js library

## 1.0.5

* Instead of `NoRecordFound` returning `UnregisteredDomain` error for .crypto in situations when there is no resolver 

## 1.0.4

* Raise `ResolutionError` with `NamingServiceDown` code on error on ethereum RPC response
* BREAKING CHANGE: use capital letter for service name inside `Resolution#resolve => {meta: {type}}`
* NamingService#serviceName(domain: string): string

## 1.0.3

* Fixed bug with not having a ttl record on the blockchain. Now returns 0 instead of throwing an error
* Changed main registry address for CNS to 0xD1E5b0FF1287aA9f9A268759062E4Ab08b9Dacbe

## 1.0.2

* Fixed bug with not finding cointypes when currency ticker is given as smallcase

## 1.0.1

* .crypto support with Resolution.cns

## 0.3.6

* Fix root tld support for ZNS

## 0.3.4

* Deprecated `UNCLAIMED_DOMAIN_RESPONSE` (use `UnclaimedDomainResponse` instead) 
* Excluded private, internal (public) and not exported symbols from the documentation
* Excluded internal (public) symbols from the declaration files
* Added ResolutionErrorCode enum for more convenient error handling

## 0.3.3 

* NamingService#record -> gets an arbitrary record from the corresponding naming service
* Resolution#ipfsHash -> gets IPFS hash for a specific supported domain
* Resolution#email -> gets ipfs email field of whois object for a specific supported domain
* Resolution#ipfsRedirect -> gets ipfs redirect url record for a specific supported domain

## 0.3.1 - 0.3.2

* Resolution#owner method - returns an owner address of the domain
* Fixed issue with user agent on browsers instances for Resolution
* Added docs generation scripts
* Unstoppable API is not initilized when blockchain param is true inside the Resolution configuration


## 0.3.0
* Resolution#addressOrThrow - new method that throws ResolutionError if currency address is not found
* Resolution#namehash - new method for namehashing the domain name. Name hash of a domain is an ID that is used to store the information about the domain on the blockchain. If you would browse the blockchain, you would never see domain names, just name hashes.
* Now throwing ResolutionError when ENS or ZNS naming service is down
* ENS multicoin support

## 0.2.43
* Resolution#addressOrThrow - new method that throws ResolutionError if currency address is not found
* Resolution#namehash - new method for namehashing the domain name. Name hash of a domain is an ID that is used to store the information about the domain on the blockchain. If you would browse the blockchain, you would never see domain names, just name hashes.
* Now throwing ResolutionError when ENS or ZNS naming service is down
* ENS multicoin support

## 0.2.42
* Added documentation to Resolution, ENS and ZNS files
* Connected typedoc to the project
* Added user-agent to fetch calls for https://unstoppabledomains.com/
* Specified scripts for automating generation of docs

## 0.2.41

* Make Zns#getContractField #getContractMapValue and #getResolverRecordsStructure pseudo-private methods by adding _ in front of the names
* Added Zns#Resolution method which returns everything what is stored on zilliqa for specific domain

## 0.2.39 - 0.2.40

* Zns network and url options support
* Ens and Zns support custom contracts registryAddress
* Adjust for breaking change at GetSmartContractSubState Zilliqa RPC call

## 0.2.38

* Updated zilliqa library to 0.8.1

## 0.2.37

* Support node 12
* Transform owner old zil address format to a new zil format

## 0.2.36

* Add return type for Ens#resolve
* Add isSupportedDomainInNetwork in Resolution
* Add isSupportedNetwork for ZNS 


## 0.2.35

* Make Ens#network and Ens#url public properties
* Change default ENS source protocol from wss (websocket) to https
* Make Ens `web3`, `ensContract` and `registrarContract` private properties
* Ability to provide ENS network configuration as string like `mainnet`, `testnet` etc.
* Make properties of `Resolution` class readonly

## 0.2.34 - 0.2.31

* Added isSupportedNetwork method for ens
* Make isSupportedNetwork configurable from outside by passing network agrument
* isSupportedDomain is no longer checks for supported network inside the ens

## 0.2.30 and earlier

* Changelog is not tracked<|MERGE_RESOLUTION|>--- conflicted
+++ resolved
@@ -1,4 +1,3 @@
-<<<<<<< HEAD
 ## 2.0.0
 * Remove deprecated methods
   - Resolution#address
@@ -10,7 +9,6 @@
   - remove type API
   - Introduced single config type SourceConfig
     
-=======
 ## 1.20.0
 * Introduced Resolution#multiChainAddr(domain: string, ticker: string, chain: string) - More general method to fetch multi chain records.
 * Deprecated Resolution#usdt method in favor of multiChainAddr
@@ -21,7 +19,6 @@
 * Remove webpack dependency to remove security audit issues
 ## 1.18.0
 * Use Infura Ethereum Provider by default
->>>>>>> cf22dc78
 ## 1.17.0
 * Add support for TLOS
 ## 1.16.2
