--- conflicted
+++ resolved
@@ -3,12 +3,8 @@
 import { toChecksumAddress, toBech32Address } from '@zilliqa-js/crypto';
 import namehash from './zns/namehash';
 import _ from 'lodash';
-<<<<<<< HEAD
 import { ResolutionResult, SourceDefinition } from './types';
 import NamingService from './namingService';
-=======
-import { ResolutionResult } from './types';
->>>>>>> 45d5f228
 
 const DefaultSource = 'https://api.zilliqa.com/';
 const NullAddress = '0x0000000000000000000000000000000000000000';
@@ -173,10 +169,6 @@
   }
 
   isSupportedNetwork(): boolean {
-<<<<<<< HEAD
     return this.registryAddress != null;
-=======
-    return true;
->>>>>>> 45d5f228
   }
 }