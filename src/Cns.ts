--- conflicted
+++ resolved
@@ -183,13 +183,9 @@
     values: string[],
   ): Record<string, string> {
     const records: Record<string, string> = {};
-<<<<<<< HEAD
     keys.forEach((key, index) => {
       if (!!values[index]) records[key] = values[index];
     });
-=======
-    keys.forEach((key, index) => (records[key] = values[index]));
->>>>>>> 003c6862
     return records;
   }
 
